"""Runner for commands to be executed on the cluster."""
import getpass
import enum
import hashlib
import os
import pathlib
import shlex
from typing import List, Optional, Sequence, Tuple, Union

from sky import sky_logging
from sky.utils import subprocess_utils
from sky.skylet import log_lib

logger = sky_logging.init_logger(__name__)

# The git exclude file to support.
GIT_EXCLUDE = '.git/info/exclude'
# Rsync options
RSYNC_DISPLAY_OPTION = '-Pavz'
# Legend
#   dir-merge: ignore file can appear in any subdir, applies to that
#     subdir downwards
# Note that "-" is mandatory for rsync and means all patterns in the ignore
# files are treated as *exclude* patterns.  Non-exclude patterns, e.g., "!
# do_not_exclude" doesn't work, even though git allows it.
RSYNC_FILTER_OPTION = '--filter=\'dir-merge,- .gitignore\''
RSYNC_EXCLUDE_OPTION = '--exclude-from={}'

_HASH_MAX_LENGTH = 10


def _ssh_control_path(ssh_control_filename: Optional[str]) -> Optional[str]:
    """Returns a temporary path to be used as the ssh control path."""
    if ssh_control_filename is None:
        return None
    username = getpass.getuser()
    path = (f'/tmp/skypilot_ssh_{username}/{ssh_control_filename}')
    os.makedirs(path, exist_ok=True)
    return path


def ssh_options_list(ssh_private_key: Optional[str],
                     ssh_control_name: Optional[str],
                     *,
                     ssh_proxy_command: Optional[str] = None,
                     timeout: int = 30) -> List[str]:
    """Returns a list of sane options for 'ssh'."""
    # Forked from Ray SSHOptions:
    # https://github.com/ray-project/ray/blob/master/python/ray/autoscaler/_private/command_runner.py
    arg_dict = {
        # Supresses initial fingerprint verification.
        'StrictHostKeyChecking': 'no',
        # SSH IP and fingerprint pairs no longer added to known_hosts.
        # This is to remove a 'REMOTE HOST IDENTIFICATION HAS CHANGED'
        # warning if a new node has the same IP as a previously
        # deleted node, because the fingerprints will not match in
        # that case.
        'UserKnownHostsFile': os.devnull,
        # Try fewer extraneous key pairs.
        'IdentitiesOnly': 'yes',
        # Abort if port forwarding fails (instead of just printing to
        # stderr).
        'ExitOnForwardFailure': 'yes',
        # Quickly kill the connection if network connection breaks (as
        # opposed to hanging/blocking).
        'ServerAliveInterval': 5,
        'ServerAliveCountMax': 3,
        # ConnectTimeout.
        'ConnectTimeout': f'{timeout}s',
        # Agent forwarding for git.
        'ForwardAgent': 'yes',
    }
    if ssh_control_name is not None:
        arg_dict.update({
            # Control path: important optimization as we do multiple ssh in one
            # sky.launch().
            'ControlMaster': 'auto',
            'ControlPath': f'{_ssh_control_path(ssh_control_name)}/%C',
            'ControlPersist': '300s',
        })
    ssh_key_option = [
        '-i',
        ssh_private_key,
    ] if ssh_private_key is not None else []

    if ssh_proxy_command is not None:
        logger.debug(f'--- Proxy: {ssh_proxy_command} ---')
        arg_dict.update({
            # Due to how log_lib.run_with_log() works (using shell=True) we
            # must quote this value.
            'ProxyCommand': shlex.quote(ssh_proxy_command),
        })
    return ssh_key_option + [
        x for y in (['-o', f'{k}={v}']
                    for k, v in arg_dict.items()
                    if v is not None) for x in y
    ]


class SshMode(enum.Enum):
    """Enum for SSH mode."""
    # Do not allocating pseudo-tty to avoid user input corrupting outputs.
    NON_INTERACTIVE = 0
    # Allocate a pseudo-tty, quit the ssh session after the cmd finishes.
    # Be careful of this mode, as ctrl-c will be passed to remote process.
    INTERACTIVE = 1
    # Allocate a pseudo-tty and log into the ssh session.
    LOGIN = 2


class SSHCommandRunner:
    """Runner for SSH commands."""

    def __init__(
        self,
        ip: str,
        ssh_user: str,
        ssh_private_key: str,
        ssh_control_name: Optional[str] = '__default__',
        ssh_proxy_command: Optional[str] = None,
    ):
        """Initialize SSHCommandRunner.

        Example Usage:
            runner = SSHCommandRunner(ip, ssh_user, ssh_private_key)
            runner.run('ls -l', mode=SshMode.NON_INTERACTIVE)
            runner.rsync(source, target, up=True)

        Args:
            ip: The IP address of the remote machine.
            ssh_private_key: The path to the private key to use for ssh.
            ssh_user: The user to use for ssh.
            ssh_control_name: The files name of the ssh_control to use. This is
                used to avoid confliction between clusters for creating ssh
                control files. It can simply be the cluster_name or any name
                that can distinguish between clusters.
            ssh_proxy_command: Optional, the value to pass to '-o
                ProxyCommand'. Useful for communicating with clusters without
                public IPs using a "jump server".
        """
        self.ip = ip
        self.ssh_user = ssh_user
        self.ssh_private_key = ssh_private_key
        self.ssh_control_name = (
            None if ssh_control_name is None else hashlib.md5(
                ssh_control_name.encode()).hexdigest()[:_HASH_MAX_LENGTH])
        self._ssh_proxy_command = ssh_proxy_command

    @staticmethod
    def make_runner_list(
<<<<<<< HEAD
            ip_list: Sequence[str],
            ssh_user: str,
            ssh_private_key: str,
            ssh_control_name: Optional[str] = None) -> List['SSHCommandRunner']:
=======
        ip_list: List[str],
        ssh_user: str,
        ssh_private_key: str,
        ssh_control_name: Optional[str] = None,
        ssh_proxy_command: Optional[str] = None,
    ) -> List['SSHCommandRunner']:
>>>>>>> 07150762
        """Helper function for creating runners with the same ssh credentials"""
        return [
            SSHCommandRunner(ip, ssh_user, ssh_private_key, ssh_control_name,
                             ssh_proxy_command) for ip in ip_list
        ]

    def _ssh_base_command(self, *, ssh_mode: SshMode,
                          port_forward: Optional[List[int]]) -> List[str]:
        ssh = ['ssh']
        if ssh_mode == SshMode.NON_INTERACTIVE:
            # Disable pseudo-terminal allocation. Otherwise, the output of
            # ssh will be corrupted by the user's input.
            ssh += ['-T']
        else:
            # Force pseudo-terminal allocation for interactive/login mode.
            ssh += ['-tt']
        if port_forward is not None:
            for port in port_forward:
                local = remote = port
                logger.info(
                    f'Forwarding port {local} to port {remote} on localhost.')
                ssh += ['-L', f'{remote}:localhost:{local}']
        return ssh + ssh_options_list(
            self.ssh_private_key,
            self.ssh_control_name,
            ssh_proxy_command=self._ssh_proxy_command,
        ) + [f'{self.ssh_user}@{self.ip}']

    def run(
            self,
            cmd: Union[str, Sequence[str]],
            *,
            require_outputs: bool = False,
<<<<<<< HEAD
            port_forward: Optional[Sequence[int]] = None,
=======
            port_forward: Optional[List[int]] = None,
>>>>>>> 07150762
            # Advanced options.
            log_path: str = os.devnull,
            # If False, do not redirect stdout/stderr to optimize performance.
            process_stream: bool = True,
            stream_logs: bool = True,
            ssh_mode: SshMode = SshMode.NON_INTERACTIVE,
            separate_stderr: bool = False,
            **kwargs) -> Union[int, Tuple[int, str, str]]:
        """Uses 'ssh' to run 'cmd' on a node with ip.

        Args:
            ip: The IP address of the node.
            cmd: The command to run.
            port_forward: A list of ports to forward from the localhost to the
            remote host.

            Advanced options:

            require_outputs: Whether to return the stdout/stderr of the command.
            log_path: Redirect stdout/stderr to the log_path.
            stream_logs: Stream logs to the stdout/stderr.
            check: Check the success of the command.
            ssh_mode: The mode to use for ssh.
                See SSHMode for more details.
            separate_stderr: Whether to separate stderr from stdout.


        Returns:
            returncode
            or
            A tuple of (returncode, stdout, stderr).
        """
        base_ssh_command = self._ssh_base_command(ssh_mode=ssh_mode,
                                                  port_forward=port_forward)
        if ssh_mode == SshMode.LOGIN:
            assert isinstance(cmd, list), 'cmd must be a list for login mode.'
            command = base_ssh_command + cmd
            proc = subprocess_utils.run(command, shell=False, check=False)
            return proc.returncode, '', ''
        if isinstance(cmd, list):
            cmd = ' '.join(cmd)

        log_dir = os.path.expanduser(os.path.dirname(log_path))
        os.makedirs(log_dir, exist_ok=True)
        # We need this to correctly run the cmd, and get the output.
        command = [
            'bash',
            '--login',
            '-c',
            # Need this `-i` option to make sure `source ~/.bashrc` work.
            '-i',
        ]

        command += [
            shlex.quote(f'true && source ~/.bashrc && export OMP_NUM_THREADS=1 '
                        f'PYTHONWARNINGS=ignore && ({cmd})'),
        ]
        if not separate_stderr:
            command.append('2>&1')
        if not process_stream and ssh_mode == SshMode.NON_INTERACTIVE:
            command += [
                # A hack to remove the following bash warnings (twice):
                #  bash: cannot set terminal process group
                #  bash: no job control in this shell
                '| stdbuf -o0 tail -n +5',
                # This is required to make sure the executor of command can get
                # correct returncode, since linux pipe is used.
                '; exit ${PIPESTATUS[0]}'
            ]

        command_str = ' '.join(command)
        command = base_ssh_command + [shlex.quote(command_str)]

        executable = None
        if not process_stream:
            if stream_logs:
                command += [
                    f'| tee {log_path}',
                    # This also requires the executor to be '/bin/bash' instead
                    # of the default '/bin/sh'.
                    '; exit ${PIPESTATUS[0]}'
                ]
            else:
                command += [f'> {log_path}']
            executable = '/bin/bash'

        return log_lib.run_with_log(' '.join(command),
                                    log_path,
                                    require_outputs=require_outputs,
                                    stream_logs=stream_logs,
                                    process_stream=process_stream,
                                    shell=True,
                                    executable=executable,
                                    **kwargs)

    def rsync(
        self,
        source: str,
        target: str,
        *,
        up: bool,
        # Advanced options.
        log_path: str = os.devnull,
        stream_logs: bool = True,
    ) -> None:
        """Uses 'rsync' to sync 'source' to 'target'.

        Args:
            source: The source path.
            target: The target path.
            up: The direction of the sync, True for local to cluster, False
              for cluster to local.
            log_path: Redirect stdout/stderr to the log_path.
            stream_logs: Stream logs to the stdout/stderr.

        Raises:
            exceptions.CommandError: rsync command failed.
        """
        # Build command.
        # TODO(zhwu): This will print a per-file progress bar (with -P),
        # shooting a lot of messages to the output. --info=progress2 is used
        # to get a total progress bar, but it requires rsync>=3.1.0 and Mac
        # OS has a default rsync==2.6.9 (16 years old).
        rsync_command = ['rsync', RSYNC_DISPLAY_OPTION]

        # --filter
        rsync_command.append(RSYNC_FILTER_OPTION)

        if up:
            # The source is a local path, so we need to resolve it.
            # --exclude-from
            resolved_source = pathlib.Path(source).expanduser().resolve()
            if (resolved_source / GIT_EXCLUDE).exists():
                # Ensure file exists; otherwise, rsync will error out.
                rsync_command.append(
                    RSYNC_EXCLUDE_OPTION.format(
                        str(resolved_source / GIT_EXCLUDE)))

        ssh_options = ' '.join(
            ssh_options_list(
                self.ssh_private_key,
                self.ssh_control_name,
                ssh_proxy_command=self._ssh_proxy_command,
            ))
        rsync_command.append(f'-e "ssh {ssh_options}"')
        # To support spaces in the path, we need to quote source and target.
        # rsync doesn't support '~' in a quoted local path, but it is ok to
        # have '~' in a quoted remote path.
        if up:
            full_source_str = str(resolved_source)
            if resolved_source.is_dir():
                full_source_str = os.path.join(full_source_str, '')
            rsync_command.extend([
                f'{full_source_str!r}',
                f'{self.ssh_user}@{self.ip}:{target!r}',
            ])
        else:
            rsync_command.extend([
                f'{self.ssh_user}@{self.ip}:{source!r}',
                f'{os.path.expanduser(target)!r}',
            ])
        command = ' '.join(rsync_command)

        returncode, _, stderr = log_lib.run_with_log(command,
                                                     log_path=log_path,
                                                     stream_logs=stream_logs,
                                                     shell=True,
                                                     require_outputs=True)

        direction = 'up' if up else 'down'
        subprocess_utils.handle_returncode(
            returncode,
            command,
            f'Failed to rsync {direction}: {source} -> {target}',
            stderr=stderr,
            stream_logs=stream_logs)<|MERGE_RESOLUTION|>--- conflicted
+++ resolved
@@ -148,19 +148,12 @@
 
     @staticmethod
     def make_runner_list(
-<<<<<<< HEAD
-            ip_list: Sequence[str],
-            ssh_user: str,
-            ssh_private_key: str,
-            ssh_control_name: Optional[str] = None) -> List['SSHCommandRunner']:
-=======
-        ip_list: List[str],
+        ip_list: Sequence[str],
         ssh_user: str,
         ssh_private_key: str,
         ssh_control_name: Optional[str] = None,
         ssh_proxy_command: Optional[str] = None,
     ) -> List['SSHCommandRunner']:
->>>>>>> 07150762
         """Helper function for creating runners with the same ssh credentials"""
         return [
             SSHCommandRunner(ip, ssh_user, ssh_private_key, ssh_control_name,
@@ -194,11 +187,7 @@
             cmd: Union[str, Sequence[str]],
             *,
             require_outputs: bool = False,
-<<<<<<< HEAD
             port_forward: Optional[Sequence[int]] = None,
-=======
-            port_forward: Optional[List[int]] = None,
->>>>>>> 07150762
             # Advanced options.
             log_path: str = os.devnull,
             # If False, do not redirect stdout/stderr to optimize performance.
