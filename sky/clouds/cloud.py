"""Interfaces: clouds, regions, and zones."""
import collections
import enum
import re
import typing
<<<<<<< HEAD
from typing import Any, Dict, Iterator, List, Optional, Tuple, Type
=======
from typing import Dict, Iterator, List, Optional, Set, Tuple, Type
>>>>>>> eaa1b4f1

from sky import exceptions
from sky.clouds import service_catalog
from sky.utils import log_utils
from sky.utils import ux_utils

if typing.TYPE_CHECKING:
    from sky import resources


class CloudImplementationFeatures(enum.Enum):
    """Features that might not be implemented for all clouds.

    Used by Cloud.check_features_are_supported().

    Note: If any new feature is added, please check and update
    _cloud_unsupported_features in all clouds to make sure the
    check_features_are_supported() works as expected.
    """
    STOP = 'stop'
    AUTOSTOP = 'autostop'
    MULTI_NODE = 'multi-node'


class Region(collections.namedtuple('Region', ['name'])):
    """A region."""
    name: str
    zones: Optional[List['Zone']] = None

    def set_zones(self, zones: List['Zone']):
        self.zones = zones
        for zone in self.zones:
            zone.region = self
        return self


class Zone(collections.namedtuple('Zone', ['name'])):
    """A zone, typically grouped under a region."""
    name: str
    region: Region


class _CloudRegistry(dict):
    """Registry of clouds."""

    def from_str(self, name: Optional[str]) -> Optional['Cloud']:
        if name is None:
            return None
        if name.lower() not in self:
            with ux_utils.print_exception_no_traceback():
                raise ValueError(f'Cloud {name} is not a valid cloud among '
                                 f'{list(self.keys())}')
        return self.get(name.lower())

    def register(self, cloud_cls: Type['Cloud']) -> Type['Cloud']:
        name = cloud_cls.__name__.lower()
        assert name not in self, f'{name} already registered'
        self[name] = cloud_cls()
        return cloud_cls


CLOUD_REGISTRY = _CloudRegistry()


class Cloud:
    """A cloud provider."""

    _REPR = '<Cloud>'

    @classmethod
    def _cloud_unsupported_features(
            cls) -> Dict[CloudImplementationFeatures, str]:
        """The features not supported by the cloud implementation.

        This method is used by check_features_are_supported() to check if the
        cloud implementation supports all the requested features.

        Returns:
            A dict of {feature: reason} for the features not supported by the
            cloud implementation.
        """
        raise NotImplementedError

    @classmethod
    def _max_cluster_name_length(cls) -> Optional[int]:
        """Returns the maximum length limit of a cluster name.

        This method is used by check_cluster_name_is_valid() to check if the
        cluster name is too long.

        None means no limit.
        """
        return None

    #### Regions/Zones ####

    @classmethod
    def regions(cls) -> List[Region]:
        raise NotImplementedError

    @classmethod
    def regions_with_offering(cls, instance_type: Optional[str],
                              accelerators: Optional[Dict[str, int]],
                              use_spot: bool, region: Optional[str],
                              zone: Optional[str]) -> List[Region]:
        """Returns the regions that offer the specified resources.

        The order of the regions follow the order of the regions returned by
        service_catalog/common.py#get_region_zones().
        When region or zone is not None, the returned value will be limited to
        the specified region/zone.

        Returns:
            A set of `Region`s that have the offerings for the specified
            resources.
            For each `Region` in the set, `region.zones` is the list of `Zone`s
            which have the offerings. For the clouds that do not expose `Zone`s,
            `region.zones` is an empty list.
        """
        raise NotImplementedError

    @classmethod
    def zones_provision_loop(
        cls,
        *,
        region: str,
        instance_type: Optional[str] = None,
        accelerators: Optional[Dict[str, int]] = None,
        use_spot: bool = False,
    ) -> Iterator[Optional[List[Zone]]]:
        """Loops over zones to retry for provisioning in a given region.

        Certain clouds' provisioners may handle batched requests, retrying for
        itself a list of zones under a region.  Others may need a specific zone
        per provision request (in that case, yields (region, a one-element list
        for each zone)).
        Optionally, caller can filter the yielded region/zones by specifying the
        instance_type, accelerators, and use_spot.

        Args:
            region: The region to provision.
            instance_type: The instance type to provision.
            accelerators: The accelerators to provision.
            use_spot: Whether to use spot instances.

        Yields:
            A list of zones to provision in the given region, in the order of
            price. If there is no zone that offers the specified resources,
            nothing is yielded;
            If the cloud does not support `Zone`s, None will be yielded.

        Typical usage:

            for region, zones in cloud.region_zones_provision_loop(
                instance_type,
                accelerators,
                use_spot
            ):
                success = try_provision(region, zones, resources)
                if success:
                    break
        """
        raise NotImplementedError

    @classmethod
    def get_zone_shell_cmd(cls) -> Optional[str]:
        """Returns the shell command to obtain the zone of instance."""
        raise NotImplementedError

    #### Normal methods ####

    def instance_type_to_hourly_cost(self, instance_type: str, use_spot: bool,
                                     region: Optional[str],
                                     zone: Optional[str]) -> float:
        """Returns the hourly on-demand/spot price for an instance type."""
        raise NotImplementedError

    def accelerators_to_hourly_cost(self, accelerators: Dict[str, int],
                                    use_spot: bool, region: Optional[str],
                                    zone: Optional[str]) -> float:
        """Returns the hourly on-demand price for accelerators."""
        raise NotImplementedError

    def get_egress_cost(self, num_gigabytes):
        """Returns the egress cost.

        TODO: takes into account "per month" accumulation per account.
        """
        raise NotImplementedError

    def is_same_cloud(self, other):
        raise NotImplementedError

    def make_deploy_resources_variables(
        self,
        resources: 'resources.Resources',
        region: Optional['Region'],
        zones: Optional[List['Zone']],
    ) -> Dict[str, Any]:
        """Converts planned sky.Resources to cloud-specific resource variables.

        These variables are used to fill the node type section (instance type,
        any accelerators, etc.) in the cloud's deployment YAML template.

        Cloud-agnostic sections (e.g., commands to run) need not be returned by
        this function.

        Returns:
          A dictionary of cloud-specific node type variables.
        """
        raise NotImplementedError

    @classmethod
    def get_vcpus_from_instance_type(cls,
                                     instance_type: str) -> Optional[float]:
        """Returns the number of virtual CPUs that the instance type offers."""
        raise NotImplementedError

    @classmethod
    def get_accelerators_from_instance_type(
        cls,
        instance_type: str,
    ) -> Optional[Dict[str, int]]:
        """Returns {acc: acc_count} held by 'instance_type', if any."""
        raise NotImplementedError

    @classmethod
    def get_default_instance_type(cls,
                                  cpus: Optional[str] = None) -> Optional[str]:
        """Returns the default instance type with the given number of vCPUs.

        For example, if cpus='4', this method returns the default instance type
        with 4 vCPUs.  If cpus='4+', this method returns the default instance
        type with 4 or more vCPUs.

        When cpus is None, this method will never return None.
        This method may return None if the cloud's default instance family
        does not have a VM with the given number of vCPUs (e.g., when cpus='7').
        """
        raise NotImplementedError

    @classmethod
    def _get_default_region(cls) -> Region:
        raise NotImplementedError

    @classmethod
    def is_image_tag_valid(cls, image_tag: str, region: Optional[str]) -> bool:
        """Validates that the image tag is valid for this cloud."""
        return service_catalog.is_image_tag_valid(image_tag,
                                                  region,
                                                  clouds=cls._REPR.lower())

    def get_feasible_launchable_resources(self, resources):
        """Returns a list of feasible and launchable resources.

        Feasible resources refer to an offering respecting the resource
        requirements.  Currently, this function implements "filtering" the
        cloud's offerings only w.r.t. accelerators constraints.

        Launchable resources require a cloud and an instance type be assigned.
        """
        raise NotImplementedError

    def check_credentials(self) -> Tuple[bool, Optional[str]]:
        """Checks if the user has access credentials to this cloud.

        Returns a boolean of whether the user can access this cloud, and a
        string describing the reason if the user cannot access.
        """
        raise NotImplementedError

    def get_current_user_identity(self) -> Optional[str]:
        """(Advanced) Returns currently active user identity of this cloud.

        The user "identity" is associated with each SkyPilot cluster they
        creates. This is used in protecting cluster operations, such as
        provision, teardown and status refreshing, in a multi-identity
        scenario, where the same user/device can switch between different
        cloud identities. We check that the user identity matches before:
            - Provisioning/starting a cluster
            - Stopping/tearing down a cluster
            - Refreshing the status of a cluster

        Design choice: we allow the operations that can correctly work with
        a different user identity, as a user should have full control over
        all their clusters (no matter which identity it belongs to), e.g.,
        submitting jobs, viewing logs, auto-stopping, etc.

        The choice of what constitutes an identity is up to each cloud's
        implementation. In general, to suffice for the above purposes,
        ensure that different identities should imply different sets of
        resources are used when the user invoked each cloud's default
        CLI/API.

        Example identities (see cloud implementations):
            - AWS: unique aws:user_id
            - GCP: email address + project ID
            - Azure: email address + subscription ID

        Returns:
            None if the cloud does not have a concept of user identity
            (access protection will be disabled for these clusters);
            otherwise the currently active user identity.
        Raises:
            exceptions.CloudUserIdentityError: If the user identity cannot be
                retrieved.
        """
        return None

    def get_credential_file_mounts(self) -> Dict[str, str]:
        """Returns the files necessary to access this cloud.

        Returns a dictionary that will be added to a task's file mounts.
        """
        raise NotImplementedError

    def get_image_size(self, image_id: str, region: Optional[str]) -> float:
        """Check the image size from the cloud.

        Returns: the image size in GB.
        Raises: ValueError if the image cannot be found.
        """
        raise NotImplementedError

    def instance_type_exists(self, instance_type):
        """Returns whether the instance type exists for this cloud."""
        raise NotImplementedError

    def validate_region_zone(self, region: Optional[str], zone: Optional[str]):
        """Validates the region and zone."""
        return service_catalog.validate_region_zone(region,
                                                    zone,
                                                    clouds=self._REPR.lower())

    def accelerator_in_region_or_zone(self,
                                      accelerator: str,
                                      acc_count: int,
                                      region: Optional[str] = None,
                                      zone: Optional[str] = None) -> bool:
        """Returns whether the accelerator is valid in the region or zone."""
        raise NotImplementedError

    def need_cleanup_after_preemption(self,
                                      resource: 'resources.Resources') -> bool:
        """Returns whether a spot resource needs cleanup after preeemption.

        In most cases, spot resources do not need cleanup after preemption,
        as long as the cluster can be relaunched with the same name and tag,
        no matter the preemption behavior is to terminate or stop the cluster.
        The only exception by far is GCP's Spot TPU VM. We override this method
        in gcp.py.
        """
        del resource
        return False

    @classmethod
    def check_features_are_supported(
            cls, requested_features: Set[CloudImplementationFeatures]) -> None:
        """Errors out if the cloud does not support all requested features.

        For instance, Lambda Cloud does not support autostop, so
        Lambda.check_features_are_supported({
            CloudImplementationFeatures.AUTOSTOP
        }) raises the exception.

        Raises:
            exceptions.NotSupportedError: If the cloud does not support all the
            requested features.
        """
        unsupported_features2reason = cls._cloud_unsupported_features()
        unsupported_features = set(unsupported_features2reason.keys())
        unsupported_features = requested_features.intersection(
            unsupported_features)
        if unsupported_features:
            table = log_utils.create_table(['Feature', 'Reason'])
            for feature in unsupported_features:
                table.add_row(
                    [feature.value, unsupported_features2reason[feature]])
            with ux_utils.print_exception_no_traceback():
                raise exceptions.NotSupportedError(
                    f'The following features are not supported by {cls._REPR}:'
                    '\n\t' + table.get_string().replace('\n', '\n\t'))

    @classmethod
    def check_cluster_name_is_valid(cls, cluster_name: str) -> None:
        """Errors out on invalid cluster names not supported by cloud providers.

        Bans (including but not limited to) names that:
        - are digits-only
        - contain underscore (_)

        Raises:
            exceptions.InvalidClusterNameError: If the cluster name is invalid.
        """
        if cluster_name is None:
            return
        max_cluster_name_len_limit = cls._max_cluster_name_length()
        valid_regex = '[a-z]([-a-z0-9]*[a-z0-9])?'
        if re.fullmatch(valid_regex, cluster_name) is None:
            with ux_utils.print_exception_no_traceback():
                raise exceptions.InvalidClusterNameError(
                    f'Cluster name "{cluster_name}" is invalid; '
                    'ensure it is fully matched by regex (e.g., '
                    'only contains lower letters, numbers and dash): '
                    f'{valid_regex}')
        if (max_cluster_name_len_limit is not None and
                len(cluster_name) > max_cluster_name_len_limit):
            cloud_name = '' if cls is Cloud else f' on {cls._REPR}'
            with ux_utils.print_exception_no_traceback():
                raise exceptions.InvalidClusterNameError(
                    f'Cluster name {cluster_name!r} has {len(cluster_name)} '
                    'chars; maximum length is '
                    f'{max_cluster_name_len_limit} chars{cloud_name}.')

    def __repr__(self):
        return self._REPR<|MERGE_RESOLUTION|>--- conflicted
+++ resolved
@@ -3,11 +3,7 @@
 import enum
 import re
 import typing
-<<<<<<< HEAD
-from typing import Any, Dict, Iterator, List, Optional, Tuple, Type
-=======
-from typing import Dict, Iterator, List, Optional, Set, Tuple, Type
->>>>>>> eaa1b4f1
+from typing import Any, Dict, Iterator, List, Optional, Set, Tuple, Type
 
 from sky import exceptions
 from sky.clouds import service_catalog
