"""Task: a coarse-grained stage in an application."""
import inspect
import os
import re
import typing
from typing import Any, Callable, Dict, List, Optional, Set, Sequence, Tuple, Union

import yaml

import sky
from sky import clouds
from sky import exceptions
from sky import global_user_state
from sky.backends import backend_utils
from sky.data import storage as storage_lib
from sky.data import data_utils
from sky.skylet import constants
from sky.utils import schemas
from sky.utils import ux_utils

if typing.TYPE_CHECKING:
    from sky import resources as resources_lib

# A lambda generating commands (node rank_i, node addrs -> cmd_i).
CommandGen = Callable[[int, List[str]], Optional[str]]
CommandOrCommandGen = Union[str, CommandGen]

_VALID_NAME_REGEX = '[a-z0-9]+(?:[._-]{1,2}[a-z0-9]+)*'
_VALID_ENV_VAR_REGEX = '[a-zA-Z_][a-zA-Z0-9_]*'
_VALID_NAME_DESCR = ('ASCII characters and may contain lowercase and'
                     ' uppercase letters, digits, underscores, periods,'
                     ' and dashes. Must start and end with alphanumeric'
                     ' characters. No triple dashes or underscores.')

_RUN_FN_CHECK_FAIL_MSG = (
    'run command generator must take exactly 2 arguments: node_rank (int) and'
    'a list of node ip addresses (List[str]). Got {run_sig}')


def _is_valid_name(name: str) -> bool:
    """Checks if the task name is valid.

    Valid is defined as either NoneType or str with ASCII characters which may
    contain lowercase and uppercase letters, digits, underscores, periods,
    and dashes. Must start and end with alphanumeric characters.
    No triple dashes or underscores.

    Examples:
        some_name_here
        some-name-here
        some__name__here
        some--name--here
        some__name--here
        some.name.here
        some-name_he.re
        this---shouldnt--work
        this___shouldnt_work
        _thisshouldntwork
        thisshouldntwork_
    """
    if name is None:
        return True
    return bool(re.fullmatch(_VALID_NAME_REGEX, name))


def _is_valid_env_var(name: str) -> bool:
    """Checks if the task environment variable name is valid."""
    return bool(re.fullmatch(_VALID_ENV_VAR_REGEX, name))


class Task:
    """Task: a computation to be run on the cloud."""

    def __init__(
        self,
        name: Optional[str] = None,
        *,
        setup: Optional[str] = None,
        run: Optional[CommandOrCommandGen] = None,
        envs: Optional[Dict[str, str]] = None,
        workdir: Optional[str] = None,
        num_nodes: Optional[int] = None,
        # Advanced:
        docker_image: Optional[str] = None,
    ):
        """Initializes a Task.

        All fields are optional.  ``Task.run`` is the actual program: either a
        shell command to run (str) or a command generator for different nodes
        (lambda; see below).

        Optionally, call ``Task.set_resources()`` to set the resource
        requirements for this task.  If not set, a default CPU-only requirement
        is assumed (the same as ``sky cpunode``).

        All setters of this class, ``Task.set_*()``, return ``self``, i.e.,
        they are fluent APIs and can be chained together.

        Example:
            .. code-block:: python

                # A Task that will sync up local workdir '.', containing
                # requirements.txt and train.py.
                sky.Task(setup='pip install requirements.txt',
                         run='python train.py',
                         workdir='.')

                # An empty Task for provisioning a cluster.
                task = sky.Task(num_nodes=n).set_resources(...)

                # Chaining setters.
                sky.Task().set_resources(...).set_file_mounts(...)

        Args:
          name: A string name for the Task for display purposes.
          setup: A setup command, which will be run before executing the run
            commands ``run``, and executed under ``workdir``.
          run: The actual command for the task. If not None, either a shell
            command (str) or a command generator (callable).  If latter, it
            must take a node rank and a list of node addresses as input and
            return a shell command (str) (valid to return None for some nodes,
            in which case no commands are run on them).  Run commands will be
            run under ``workdir``. Note the command generator should be a
            self-contained lambda.
          envs: A dictionary of environment variables to set before running the
            setup and run commands.
          workdir: The local working directory.  This directory will be synced
            to a location on the remote VM(s), and ``setup`` and ``run``
            commands will be run under that location (thus, they can rely on
            relative paths when invoking binaries).
          num_nodes: The number of nodes to provision for this Task.  If None,
            treated as 1 node.  If > 1, each node will execute its own
            setup/run command, where ``run`` can either be a str, meaning all
            nodes get the same command, or a lambda, with the semantics
            documented above.
          docker_image: (EXPERIMENTAL: Only in effect when LocalDockerBackend
            is used.) The base docker image that this Task will be built on.
            Defaults to 'gpuci/miniforge-cuda:11.4-devel-ubuntu18.04'.
        """
        self.name = name
        self.run = run
        self.storage_mounts: Dict[str, storage_lib.Storage] = {}
        self.storage_plans: Dict[storage_lib.Storage,
                                 storage_lib.StoreType] = {}
        self.setup = setup
        self._envs = envs or {}
        self.workdir = workdir
        self.docker_image = (docker_image if docker_image else
                             'gpuci/miniforge-cuda:11.4-devel-ubuntu18.04')
        # Ignore type error due to a mypy bug.
        # https://github.com/python/mypy/issues/3004
        self.num_nodes = num_nodes  # type: ignore

        self.inputs = None
        self.outputs = None
        self.estimated_inputs_size_gigabytes = None
        self.estimated_outputs_size_gigabytes = None
        # Default to CPUNode
        self.resources = {sky.Resources()}
        self.time_estimator_func: Optional[Callable[['sky.Resources'],
                                                    int]] = None
        self.file_mounts: Optional[Dict[str, str]] = None

        # Only set when 'self' is a spot controller task: 'self.spot_task' is
        # the underlying managed spot task (Task object).
        self.spot_task: Optional['Task'] = None

        # Filled in by the optimizer.  If None, this Task is not planned.
        self.best_resources = None
        # Check if the task is legal.
        self._validate()

        dag = sky.dag.get_current_dag()
        if dag is not None:
            dag.add(self)

    def _validate(self):
        """Checks if the Task fields are valid."""
        if not _is_valid_name(self.name):
            with ux_utils.print_exception_no_traceback():
                raise ValueError(f'Invalid task name {self.name}. Valid name: '
                                 f'{_VALID_NAME_DESCR}')

        # Check self.run
        if callable(self.run):
            run_sig = inspect.signature(self.run)
            # Check that run is a function with 2 arguments.
            if len(run_sig.parameters) != 2:
                with ux_utils.print_exception_no_traceback():
                    raise ValueError(_RUN_FN_CHECK_FAIL_MSG.format(run_sig))

            type_list = [int, List[str]]
            # Check annotations, if exists
            for i, param in enumerate(run_sig.parameters.values()):
                if param.annotation != inspect.Parameter.empty:
                    if param.annotation != type_list[i]:
                        with ux_utils.print_exception_no_traceback():
                            raise ValueError(
                                _RUN_FN_CHECK_FAIL_MSG.format(run_sig))

            # Check self containedness.
            run_closure = inspect.getclosurevars(self.run)
            if run_closure.nonlocals:
                with ux_utils.print_exception_no_traceback():
                    raise ValueError(
                        'run command generator must be self contained. '
                        f'Found nonlocals: {run_closure.nonlocals}')
            if run_closure.globals:
                with ux_utils.print_exception_no_traceback():
                    raise ValueError(
                        'run command generator must be self contained. '
                        f'Found globals: {run_closure.globals}')
            if run_closure.unbound:
                # Do not raise an error here. Import statements, which are
                # allowed, will be considered as unbounded.
                pass
        elif self.run is not None and not isinstance(self.run, str):
            with ux_utils.print_exception_no_traceback():
                raise ValueError('run must be either a shell script (str) or '
                                 f'a command generator ({CommandGen}). '
                                 f'Got {type(self.run)}')

        # Workdir.
        if self.workdir is not None:
            full_workdir = os.path.abspath(os.path.expanduser(self.workdir))
            if not os.path.isdir(full_workdir):
                # Symlink to a dir is legal (isdir() follows symlinks).
                with ux_utils.print_exception_no_traceback():
                    raise ValueError(
                        'Workdir must exist and must be a directory (or '
                        f'a symlink to a directory). {self.workdir} not found.')

    @staticmethod
    def from_yaml(yaml_path: str) -> 'Task':
        """Initializes a task from a task YAML.

        Example:
            .. code-block:: python

                task = sky.Task.from_yaml('/path/to/task.yaml')

        Args:
          yaml_path: file path to a valid task yaml file.

        Raises:
          ValueError: if the path gets loaded into a str instead of a dict; or
            if there are any other parsing errors.
        """
        with open(os.path.expanduser(yaml_path), 'r') as f:
            # TODO(zongheng): use
            #  https://github.com/yaml/pyyaml/issues/165#issuecomment-430074049
            # to raise errors on duplicate keys.
            config = yaml.safe_load(f)

        if isinstance(config, str):
            with ux_utils.print_exception_no_traceback():
                raise ValueError('YAML loaded as str, not as dict. '
                                 f'Is it correct? Path: {yaml_path}')

        if config is None:
            config = {}

        backend_utils.validate_schema(config, schemas.get_task_schema(),
                                      'Invalid task YAML: ')

        task = Task(
            config.pop('name', None),
            run=config.pop('run', None),
            workdir=config.pop('workdir', None),
            setup=config.pop('setup', None),
            num_nodes=config.pop('num_nodes', None),
            envs=config.pop('envs', None),
        )

        # Create lists to store storage objects inlined in file_mounts.
        # These are retained in dicts in the YAML schema and later parsed to
        # storage objects with the storage/storage_mount objects.
        fm_storages = []
        file_mounts = config.pop('file_mounts', None)
        if file_mounts is not None:
            copy_mounts = {}
            for dst_path, src in file_mounts.items():
                # Check if it is str path
                if isinstance(src, str):
                    copy_mounts[dst_path] = src
                # If the src is not a str path, it is likely a dict. Try to
                # parse storage object.
                elif isinstance(src, dict):
                    fm_storages.append((dst_path, src))
                else:
                    with ux_utils.print_exception_no_traceback():
                        raise ValueError(f'Unable to parse file_mount '
                                         f'{dst_path}:{src}')
            task.set_file_mounts(copy_mounts)

        task_storage_mounts: Dict[str, storage_lib.Storage] = {}
        all_storages = fm_storages
        for storage in all_storages:
            mount_path = storage[0]
            assert mount_path, \
                'Storage mount path cannot be empty.'
            try:
                storage_obj = storage_lib.Storage.from_yaml_config(storage[1])
            except exceptions.StorageSourceError as e:
                # Patch the error message to include the mount path, if included
                e.args = (e.args[0].replace('<destination_path>',
                                            mount_path),) + e.args[1:]
                raise e
            task_storage_mounts[mount_path] = storage_obj
        task.set_storage_mounts(task_storage_mounts)

        if config.get('inputs') is not None:
            inputs_dict = config.pop('inputs')
            assert len(inputs_dict) == 1, 'Only one input is allowed.'
            inputs = list(inputs_dict.keys())[0]
            estimated_size_gigabytes = list(inputs_dict.values())[0]
            # TODO: allow option to say (or detect) no download/egress cost.
            task.set_inputs(inputs=inputs,
                            estimated_size_gigabytes=estimated_size_gigabytes)

        if config.get('outputs') is not None:
            outputs_dict = config.pop('outputs')
            assert len(outputs_dict) == 1, 'Only one output is allowed.'
            outputs = list(outputs_dict.keys())[0]
            estimated_size_gigabytes = list(outputs_dict.values())[0]
            task.set_outputs(outputs=outputs,
                             estimated_size_gigabytes=estimated_size_gigabytes)

        resources = config.pop('resources', None)
        resources = sky.Resources.from_yaml_config(resources)

        task.set_resources({resources})
        assert not config, f'Invalid task args: {config.keys()}'
        return task

    @property
    def num_nodes(self) -> int:
        return self._num_nodes

    @num_nodes.setter
    def num_nodes(self, num_nodes: Optional[int]) -> None:
        if num_nodes is None:
            num_nodes = 1
        if not isinstance(num_nodes, int) or num_nodes <= 0:
            with ux_utils.print_exception_no_traceback():
                raise ValueError(
                    f'num_nodes should be a positive int. Got: {num_nodes}')
        self._num_nodes = num_nodes

    @property
    def envs(self) -> Dict[str, str]:
        return self._envs

    def set_envs(
            self, envs: Union[None, Sequence[Tuple[str, str]],
                              Dict[str, str]]) -> 'Task':
        """Sets the environment variables for use inside the setup/run commands.

        Args:
          envs: (optional) either a list of ``(env_name, value)`` or a dict
            ``{env_name: value}``.

        Returns:
          self: The current task, with envs set.

        Raises:
          ValueError: if various invalid inputs errors are detected.
        """
        if envs is None:
            self._envs = {}
            return self
        if isinstance(envs, (list, tuple)):
            keys = set(env[0] for env in envs)
            if len(keys) != len(envs):
                with ux_utils.print_exception_no_traceback():
                    raise ValueError('Duplicate env keys provided.')
            envs = dict(envs)
        if isinstance(envs, dict):
            for key in envs:
                if not isinstance(key, str):
                    with ux_utils.print_exception_no_traceback():
                        raise ValueError('Env keys must be strings.')
                if not _is_valid_env_var(key):
                    with ux_utils.print_exception_no_traceback():
                        raise ValueError(f'Invalid env key: {key}')
        else:
            with ux_utils.print_exception_no_traceback():
                raise ValueError(
                    'envs must be List[Tuple[str, str]] or Dict[str, str]: '
                    f'{envs}')
        self._envs = envs
        return self

    @property
    def need_spot_recovery(self) -> bool:
        return any(r.spot_recovery is not None for r in self.resources)

<<<<<<< HEAD
=======
    @property
    def use_spot(self) -> bool:
        return any(r.use_spot for r in self.resources)

    @num_nodes.setter
    def num_nodes(self, num_nodes: Optional[int]) -> None:
        if num_nodes is None:
            num_nodes = 1
        if not isinstance(num_nodes, int) or num_nodes <= 0:
            with ux_utils.print_exception_no_traceback():
                raise ValueError(
                    f'num_nodes should be a positive int. Got: {num_nodes}')
        self._num_nodes = num_nodes

>>>>>>> eaa1b4f1
    def set_inputs(self, inputs, estimated_size_gigabytes) -> 'Task':
        # E.g., 's3://bucket', 'gs://bucket', or None.
        self.inputs = inputs
        self.estimated_inputs_size_gigabytes = estimated_size_gigabytes
        return self

    def get_inputs(self):
        return self.inputs

    def get_estimated_inputs_size_gigabytes(self):
        return self.estimated_inputs_size_gigabytes

    def get_inputs_cloud(self):
        """EXPERIMENTAL: Returns the cloud my inputs live in."""
        assert isinstance(self.inputs, str), self.inputs
        if self.inputs.startswith('s3:'):
            return clouds.AWS()
        elif self.inputs.startswith('gs:'):
            return clouds.GCP()
        else:
            with ux_utils.print_exception_no_traceback():
                raise ValueError(f'cloud path not supported: {self.inputs}')

    def set_outputs(self, outputs, estimated_size_gigabytes) -> 'Task':
        self.outputs = outputs
        self.estimated_outputs_size_gigabytes = estimated_size_gigabytes
        return self

    def get_outputs(self):
        return self.outputs

    def get_estimated_outputs_size_gigabytes(self):
        return self.estimated_outputs_size_gigabytes

    def set_resources(
        self, resources: Union['resources_lib.Resources',
                               Set['resources_lib.Resources']]
    ) -> 'Task':
        """Sets the required resources to execute this task.

        If this function is not called for a Task, default resource
        requirements will be used (8 vCPUs).

        Args:
          resources: either a sky.Resources, or a set of them.  The latter case
            is EXPERIMENTAL and indicates asking the optimizer to "pick the
            best of these resources" to run this task.

        Returns:
          self: The current task, with resources set.
        """
        if isinstance(resources, sky.Resources):
            resources = {resources}
        # TODO(woosuk): Check if the resources are None.
        self.resources = resources
        return self

    def get_resources(self):
        return self.resources

    def set_time_estimator(self, func: Callable[['sky.Resources'],
                                                int]) -> 'Task':
        """Sets a func mapping resources to estimated time (secs).

        This is EXPERIMENTAL.
        """
        self.time_estimator_func = func
        return self

    def estimate_runtime(self, resources):
        """Returns a func mapping resources to estimated time (secs).

        This is EXPERIMENTAL.
        """
        if self.time_estimator_func is None:
            raise NotImplementedError(
                f'Node [{self}] does not have a cost model set; '
                'call set_time_estimator() first')
        return self.time_estimator_func(resources)

    def set_file_mounts(self, file_mounts: Optional[Dict[str, str]]) -> 'Task':
        """Sets the file mounts for this task.

        Useful for syncing datasets, dotfiles, etc.

        File mounts are a dictionary: ``{remote_path: local_path/cloud URI}``.
        Local (or cloud) files/directories will be synced to the specified
        paths on the remote VM(s) where this Task will run.

        Neither source or destimation paths can end with a slash.

        Example:
            .. code-block:: python

                task.set_file_mounts({
                    '~/.dotfile': '/local/.dotfile',
                    # /remote/dir/ will contain the contents of /local/dir/.
                    '/remote/dir': '/local/dir',
                })

        Args:
          file_mounts: an optional dict of ``{remote_path: local_path/cloud
            URI}``, where remote means the VM(s) on which this Task will
            eventually run on, and local means the node from which the task is
            launched.

        Returns:
          self: the current task, with file mounts set.

        Raises:
          ValueError: if input paths are invalid.
        """
        if file_mounts is None:
            self.file_mounts = None
            return self
        for target, source in file_mounts.items():
            if target.endswith('/') or source.endswith('/'):
                with ux_utils.print_exception_no_traceback():
                    raise ValueError(
                        'File mount paths cannot end with a slash '
                        '(try "/mydir: /mydir" or "/myfile: /myfile"). '
                        f'Found: target={target} source={source}')
            if data_utils.is_cloud_store_url(target):
                with ux_utils.print_exception_no_traceback():
                    raise ValueError(
                        'File mount destination paths cannot be cloud storage')
            if not data_utils.is_cloud_store_url(source):
                if not os.path.exists(
                        os.path.abspath(os.path.expanduser(source))):
                    with ux_utils.print_exception_no_traceback():
                        raise ValueError(
                            f'File mount source {source!r} does not exist '
                            'locally. To fix: check if it exists, and correct '
                            'the path.')
            # TODO(zhwu): /home/username/sky_workdir as the target path need
            # to be filtered out as well.
            if (target == constants.SKY_REMOTE_WORKDIR and
                    self.workdir is not None):
                with ux_utils.print_exception_no_traceback():
                    raise ValueError(
                        f'Cannot use {constants.SKY_REMOTE_WORKDIR!r} as a '
                        'destination path of a file mount, as it will be used '
                        'by the workdir. If uploading a file/folder to the '
                        'workdir is needed, please specify the full path to '
                        'the file/folder.')

        self.file_mounts = file_mounts
        return self

    def update_file_mounts(self, file_mounts: Dict[str, str]) -> 'Task':
        """Updates the file mounts for this task.

        Different from set_file_mounts(), this function updates into the
        existing file_mounts (calls ``dict.update()``), rather than
        overwritting it.

        This should be called before provisioning in order to take effect.

        Example:
            .. code-block:: python

                task.update_file_mounts({
                    '~/.config': '~/Documents/config',
                    '/tmp/workdir': '/local/workdir/cnn-cifar10',
                })

        Args:
          file_mounts: a dict of ``{remote_path: local_path/cloud URI}``, where
            remote means the VM(s) on which this Task will eventually run on,
            and local means the node from which the task is launched.

        Returns:
          self: the current task, with file mounts updated.

        Raises:
          ValueError: if input paths are invalid.
        """
        if self.file_mounts is None:
            self.file_mounts = {}
        assert self.file_mounts is not None
        self.file_mounts.update(file_mounts)
        # For validation logic:
        return self.set_file_mounts(self.file_mounts)

    def set_storage_mounts(
        self,
        storage_mounts: Optional[Dict[str, storage_lib.Storage]],
    ) -> 'Task':
        """Sets the storage mounts for this task.

        Storage mounts are a dictionary: ``{mount_path: sky.Storage object}``,
        each of which mounts a sky.Storage object (a cloud object store bucket)
        to a path inside the remote cluster.

        A sky.Storage object can be created by uploading from a local directory
        (setting ``source``), or backed by an existing cloud bucket (setting
        ``name`` to the bucket name; or setting ``source`` to the bucket URI).

        Example:
            .. code-block:: python

                task.set_storage_mounts({
                    '/remote/imagenet/': sky.Storage(name='my-bucket',
                                                     source='/local/imagenet'),
                })

        Args:
          storage_mounts: an optional dict of ``{mount_path: sky.Storage
            object}``, where mount_path is the path inside the remote VM(s)
            where the Storage object will be mounted on.

        Returns:
          self: The current task, with storage mounts set.

        Raises:
          ValueError: if input paths are invalid.
        """
        if storage_mounts is None:
            self.storage_mounts = {}
            return self
        for target, _ in storage_mounts.items():
            # TODO(zhwu): /home/username/sky_workdir as the target path need
            # to be filtered out as well.
            if (target == constants.SKY_REMOTE_WORKDIR and
                    self.workdir is not None):
                with ux_utils.print_exception_no_traceback():
                    raise ValueError(
                        f'Cannot use {constants.SKY_REMOTE_WORKDIR!r} as a '
                        'destination path of a file mount, as it will be used '
                        'by the workdir. If uploading a file/folder to the '
                        'workdir is needed, please specify the full path to '
                        'the file/folder.')

            if data_utils.is_cloud_store_url(target):
                with ux_utils.print_exception_no_traceback():
                    raise ValueError(
                        'Storage mount destination path cannot be cloud storage'
                    )
        # Storage source validation is done in Storage object
        self.storage_mounts = storage_mounts
        return self

    def update_storage_mounts(
            self, storage_mounts: Dict[str, storage_lib.Storage]) -> 'Task':
        """Updates the storage mounts for this task.

        Different from set_storage_mounts(), this function updates into the
        existing storage_mounts (calls ``dict.update()``), rather than
        overwritting it.

        This should be called before provisioning in order to take effect.

        Args:
          storage_mounts: an optional dict of ``{mount_path: sky.Storage
            object}``, where mount_path is the path inside the remote VM(s)
            where the Storage object will be mounted on.

        Returns:
          self: The current task, with storage mounts updated.

        Raises:
          ValueError: if input paths are invalid.
        """
        if not storage_mounts:
            return self
        task_storage_mounts = self.storage_mounts if self.storage_mounts else {}
        task_storage_mounts.update(storage_mounts)
        return self.set_storage_mounts(task_storage_mounts)

    def get_preferred_store_type(self) -> storage_lib.StoreType:
        # TODO(zhwu, romilb): The optimizer should look at the source and
        #  destination to figure out the right stores to use. For now, we
        #  use a heuristic solution to find the store type by the following
        #  order:
        #  1. cloud decided in best_resources.
        #  2. cloud specified in the task resources.
        #  3. the first enabled cloud.
        # This should be refactored and moved to the optimizer.
        assert len(self.resources) == 1, self.resources
        storage_cloud = None
        if self.best_resources is not None:
            storage_cloud = self.best_resources.cloud
        else:
            resources = list(self.resources)[0]
            storage_cloud = resources.cloud
            if storage_cloud is None:
                # Get the first enabled cloud.
                backend_utils.check_public_cloud_enabled()
                enabled_clouds = global_user_state.get_enabled_clouds()

                for cloud in storage_lib.STORE_ENABLED_CLOUDS:
                    for enabled_cloud in enabled_clouds:
                        if cloud.is_same_cloud(enabled_cloud):
                            storage_cloud = cloud
                            break
        if storage_cloud is None:
            raise ValueError('No available cloud to mount storage.')
        store_type = storage_lib.get_storetype_from_cloud(storage_cloud)
        return store_type

    def sync_storage_mounts(self) -> None:
        """(INTERNAL) Eagerly syncs storage mounts to cloud storage.

        After syncing up, COPY-mode storage mounts are translated into regular
        file_mounts of the form ``{ /remote/path: {s3,gs,..}://<bucket path>
        }``.
        """
        for storage in self.storage_mounts.values():
            if len(storage.stores) == 0:
                store_type = self.get_preferred_store_type()
                self.storage_plans[storage] = store_type
                storage.add_store(store_type)
            else:
                # We will download the first store that is added to remote.
                self.storage_plans[storage] = list(storage.stores.keys())[0]

        storage_mounts = self.storage_mounts
        storage_plans = self.storage_plans
        for mnt_path, storage in storage_mounts.items():
            if storage.mode == storage_lib.StorageMode.COPY:
                store_type = storage_plans[storage]
                if store_type is storage_lib.StoreType.S3:
                    # TODO: allow for Storage mounting of different clouds
                    if isinstance(storage.source,
                                  str) and storage.source.startswith('s3://'):
                        blob_path = storage.source
                    else:
                        assert storage.name is not None, storage
                        blob_path = 's3://' + storage.name
                    self.update_file_mounts({
                        mnt_path: blob_path,
                    })
                elif store_type is storage_lib.StoreType.GCS:
                    if isinstance(storage.source,
                                  str) and storage.source.startswith('gs://'):
                        blob_path = storage.source
                    else:
                        assert storage.name is not None, storage
                        blob_path = 'gs://' + storage.name
                    self.update_file_mounts({
                        mnt_path: blob_path,
                    })
                elif store_type is storage_lib.StoreType.AZURE:
                    # TODO when Azure Blob is done: sync ~/.azure
                    raise NotImplementedError('Azure Blob not mountable yet')
                else:
                    with ux_utils.print_exception_no_traceback():
                        raise ValueError(f'Storage Type {store_type} '
                                         'does not exist!')

    def get_local_to_remote_file_mounts(self) -> Optional[Dict[str, str]]:
        """Returns file mounts of the form (dst=VM path, src=local path).

        Any cloud object store URIs (gs://, s3://, etc.), either as source or
        destination, are not included.

        INTERNAL: this method is internal-facing.
        """
        if self.file_mounts is None:
            return None
        d = {}
        for k, v in self.file_mounts.items():
            if not data_utils.is_cloud_store_url(
                    k) and not data_utils.is_cloud_store_url(v):
                d[k] = v
        return d

    def get_cloud_to_remote_file_mounts(self) -> Optional[Dict[str, str]]:
        """Returns file mounts of the form (dst=VM path, src=cloud URL).

        Local-to-remote file mounts are excluded (handled by
        get_local_to_remote_file_mounts()).

        INTERNAL: this method is internal-facing.
        """
        if self.file_mounts is None:
            return None
        d = {}
        for k, v in self.file_mounts.items():
            if not data_utils.is_cloud_store_url(
                    k) and data_utils.is_cloud_store_url(v):
                d[k] = v
        return d

    def to_yaml_config(self) -> Dict[str, Any]:
        """Returns a yaml-style dict representation of the task.

        INTERNAL: this method is internal-facing.
        """
        config = {}

        def add_if_not_none(key, value, no_empty: bool = False):
            if no_empty and not value:
                return
            if value is not None:
                config[key] = value

        add_if_not_none('name', self.name)

        if self.resources is not None:
            assert len(self.resources) == 1
            resources = list(self.resources)[0]
            add_if_not_none('resources', resources.to_yaml_config())
        add_if_not_none('num_nodes', self.num_nodes)

        if self.inputs is not None:
            add_if_not_none('inputs',
                            {self.inputs: self.estimated_inputs_size_gigabytes})
        if self.outputs is not None:
            add_if_not_none(
                'outputs',
                {self.outputs: self.estimated_outputs_size_gigabytes})

        add_if_not_none('setup', self.setup)
        add_if_not_none('workdir', self.workdir)
        add_if_not_none('run', self.run)
        add_if_not_none('envs', self.envs, no_empty=True)

        add_if_not_none('file_mounts', {})

        if self.file_mounts is not None:
            config['file_mounts'].update(self.file_mounts)

        if self.storage_mounts is not None:
            config['file_mounts'].update({
                mount_path: storage.to_yaml_config()
                for mount_path, storage in self.storage_mounts.items()
            })
        return config

    def __rshift__(self, b):
        sky.dag.get_current_dag().add_edge(self, b)

    def __repr__(self):
        if self.name:
            return self.name
        if isinstance(self.run, str):
            run_msg = self.run.replace('\n', '\\n')
            if len(run_msg) > 20:
                run_msg = f'run=\'{run_msg[:20]}...\''
            else:
                run_msg = f'run=\'{run_msg}\''
        elif self.run is None:
            run_msg = 'run=None'
        else:
            run_msg = 'run=<fn>'

        s = f'Task({run_msg})'
        if self.inputs is not None:
            s += f'\n  inputs: {self.inputs}'
        if self.outputs is not None:
            s += f'\n  outputs: {self.outputs}'
        if self.num_nodes > 1:
            s += f'\n  nodes: {self.num_nodes}'
        if len(self.resources) > 1 or not list(self.resources)[0].is_empty():
            s += f'\n  resources: {self.resources}'
        else:
            s += '\n  resources: default instances'
        return s<|MERGE_RESOLUTION|>--- conflicted
+++ resolved
@@ -395,8 +395,6 @@
     def need_spot_recovery(self) -> bool:
         return any(r.spot_recovery is not None for r in self.resources)
 
-<<<<<<< HEAD
-=======
     @property
     def use_spot(self) -> bool:
         return any(r.use_spot for r in self.resources)
@@ -411,7 +409,6 @@
                     f'num_nodes should be a positive int. Got: {num_nodes}')
         self._num_nodes = num_nodes
 
->>>>>>> eaa1b4f1
     def set_inputs(self, inputs, estimated_size_gigabytes) -> 'Task':
         # E.g., 's3://bucket', 'gs://bucket', or None.
         self.inputs = inputs
