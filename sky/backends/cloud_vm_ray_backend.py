--- conflicted
+++ resolved
@@ -16,11 +16,7 @@
 import textwrap
 import time
 import typing
-<<<<<<< HEAD
-from typing import Dict, List, Optional, Set, Tuple, Union
-=======
 from typing import Dict, Iterable, List, Optional, Tuple, Union, Set
->>>>>>> de8cb6b5
 
 import colorama
 import filelock
@@ -557,14 +553,9 @@
     class ToProvisionConfig:
         """Resources to be provisioned."""
 
-<<<<<<< HEAD
         def __init__(self,
                      cluster_name: str,
                      resources: resources_lib.Resources,
-=======
-        def __init__(self, cluster_name: str,
-                     resources: Optional[resources_lib.Resources],
->>>>>>> de8cb6b5
                      num_nodes: int,
                      prev_status: global_user_state.ClusterStatus) -> None:
             assert cluster_name is not None, 'cluster_name must be specified.'
@@ -705,10 +696,7 @@
             self, launchable_resources: 'resources_lib.Resources',
             region: 'clouds.Region', zones: Optional[List['clouds.Zone']],
             stdout: str, stderr: str):
-<<<<<<< HEAD
         assert zones is not None, 'zones must be specified for AWS'
-=======
->>>>>>> de8cb6b5
         style = colorama.Style
         stdout_splits = stdout.split('\n')
         stderr_splits = stderr.split('\n')
@@ -880,11 +868,7 @@
             # Gang scheduling failure (head node is definitely up, but some
             # workers' provisioning failed).  Simply block the zones.
             assert stderr is None, stderr
-<<<<<<< HEAD
-            if zones:
-=======
             if zones is not None:
->>>>>>> de8cb6b5
                 for zone in zones:
                     self._blocked_resources.add(
                         launchable_resources.copy(zone=zone.name))
@@ -1127,13 +1111,8 @@
         dryrun: bool,
         stream_logs: bool,
         cluster_name: str,
-<<<<<<< HEAD
         cloud_user_identity: Optional[str],
-        cluster_exists: bool = False,
-=======
-        cloud_user_identity: str,
         prev_cluster_status: Optional[global_user_state.ClusterStatus],
->>>>>>> de8cb6b5
     ):
         """The provision retry loop."""
         style = colorama.Style
