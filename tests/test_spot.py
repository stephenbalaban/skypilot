import tempfile
import textwrap

import click
from click import testing as cli_testing
import pytest

import sky
from sky import backends
from sky import cli
from sky import global_user_state
from sky import spot
from sky.utils import db_utils


def test_spot_nonexist_strategy():
    """Test the nonexist recovery strategy."""
    task_yaml = textwrap.dedent("""\
        resources:
            cloud: aws
            use_spot: true
            spot_recovery: nonexist""")
    with tempfile.NamedTemporaryFile(mode='w') as f:
        f.write(task_yaml)
        f.flush()
        with pytest.raises(
                ValueError,
                match='is not supported. The strategy should be among'):
            sky.Task.from_yaml(f.name)


class TestReservedClustersOperations:
    """Test operations on reserved clusters."""

    @pytest.fixture
    def _mock_db_conn(self, monkeypatch, tmp_path):
        tmp_path.mkdir(parents=True, exist_ok=True)
        db_path = tmp_path / 'state_testing.db'
        monkeypatch.setattr(
            global_user_state, '_DB',
            db_utils.SQLiteConn(str(db_path), global_user_state.create_table))

    @pytest.fixture
    def _mock_cluster_state(self, _mock_db_conn):
        assert 'state.db' not in global_user_state._DB.db_path
        handle = backends.CloudVmRayResourceHandle(
            cluster_name='test-cluster1',
            cluster_yaml='/tmp/cluster1.yaml',
            launched_nodes=2,
            launched_resources=sky.Resources(sky.AWS(),
                                             instance_type='p3.2xlarge',
                                             region='us-east-1'),
        )
<<<<<<< HEAD
        global_user_state.add_or_update_cluster('test-cluster1',
                                                handle,
                                                ready=True)
        handle = backends.CloudVmRayResourceHandle(
=======
        global_user_state.add_or_update_cluster(
            'test-cluster1',
            handle,
            requested_resources={handle.launched_resources},
            ready=True)
        handle = backends.CloudVmRayBackend.ResourceHandle(
>>>>>>> b42e01f7
            cluster_name='test-cluster2',
            cluster_yaml='/tmp/cluster2.yaml',
            launched_nodes=1,
            launched_resources=sky.Resources(sky.GCP(),
                                             instance_type='a2-highgpu-4g',
                                             accelerators={'A100': 4},
                                             region='us-west1'),
        )
<<<<<<< HEAD
        global_user_state.add_or_update_cluster('test-cluster2',
                                                handle,
                                                ready=True)
        handle = backends.CloudVmRayResourceHandle(
=======
        global_user_state.add_or_update_cluster(
            'test-cluster2',
            handle,
            requested_resources={handle.launched_resources},
            ready=True)
        handle = backends.CloudVmRayBackend.ResourceHandle(
>>>>>>> b42e01f7
            cluster_name='test-cluster3',
            cluster_yaml='/tmp/cluster3.yaml',
            launched_nodes=4,
            launched_resources=sky.Resources(sky.Azure(),
                                             instance_type='Standard_D4s_v3',
                                             region='eastus'),
        )
<<<<<<< HEAD
        global_user_state.add_or_update_cluster('test-cluster3',
                                                handle,
                                                ready=False)
        handle = backends.CloudVmRayResourceHandle(
=======
        global_user_state.add_or_update_cluster(
            'test-cluster3',
            handle,
            requested_resources={handle.launched_resources},
            ready=False)
        handle = backends.CloudVmRayBackend.ResourceHandle(
>>>>>>> b42e01f7
            cluster_name=spot.SPOT_CONTROLLER_NAME,
            cluster_yaml='/tmp/spot_controller.yaml',
            launched_nodes=1,
            launched_resources=sky.Resources(sky.AWS(),
                                             instance_type='m4.2xlarge',
                                             region='us-west-1'),
        )
        global_user_state.add_or_update_cluster(
            spot.SPOT_CONTROLLER_NAME,
            handle,
            requested_resources={handle.launched_resources},
            ready=True)

    @pytest.mark.timeout(60)
    def test_down_spot_controller(self, _mock_cluster_state, monkeypatch):

        def mock_cluster_refresh_up(
            cluster_name: str,
            *,
            force_refresh: bool = False,
            acquire_per_cluster_status_lock: bool = True,
        ):
            record = global_user_state.get_cluster_from_name(cluster_name)
            return record['status'], record['handle']

        monkeypatch.setattr(
            'sky.backends.backend_utils.refresh_cluster_status_handle',
            mock_cluster_refresh_up)

        monkeypatch.setattr('sky.core.spot_queue', lambda refresh: [])

        cli_runner = cli_testing.CliRunner()
        result = cli_runner.invoke(cli.down, [spot.SPOT_CONTROLLER_NAME],
                                   input='n')
        assert 'WARNING: Tearing down the managed spot controller (UP).' in result.output
        assert isinstance(result.exception,
                          SystemExit), (result.exception, result.output)

        result = cli_runner.invoke(cli.down, ['sky-spot-con*'])
        assert not result.exception
        assert 'Cluster(s) not found' in result.output

        result = cli_runner.invoke(cli.down, ['sky-spot-con*', '-p'])
        assert not result.exception
        assert 'Cluster(s) not found' in result.output

        result = cli_runner.invoke(cli.down, ['-a'], input='n\n')
        assert isinstance(result.exception, SystemExit), result.exception
        assert 'Aborted' in result.output

        result = cli_runner.invoke(cli.down, ['-ap'], input='n\n')
        assert isinstance(result.exception, SystemExit)
        assert 'Aborted' in result.output

    @pytest.mark.timeout(60)
    def test_stop_spot_controller(self, _mock_cluster_state):
        cli_runner = cli_testing.CliRunner()
        result = cli_runner.invoke(cli.stop, [spot.SPOT_CONTROLLER_NAME])
        assert result.exit_code == click.UsageError.exit_code
        assert (
            f'Stopping reserved cluster(s) \'{spot.SPOT_CONTROLLER_NAME}\' is '
            'currently not supported' in result.output)

        result = cli_runner.invoke(cli.stop, ['sky-spot-con*'])
        assert not result.exception
        assert 'Cluster(s) not found' in result.output

        result = cli_runner.invoke(cli.stop, ['-a'], input='n\n')
        assert isinstance(result.exception, SystemExit)
        assert 'Aborted' in result.output

    @pytest.mark.timeout(60)
    def test_autostop_spot_controller(self, _mock_cluster_state):
        cli_runner = cli_testing.CliRunner()
        result = cli_runner.invoke(cli.autostop, [spot.SPOT_CONTROLLER_NAME])
        assert result.exit_code == click.UsageError.exit_code
        assert ('Scheduling autostop on reserved cluster(s) '
                f'\'{spot.SPOT_CONTROLLER_NAME}\' is currently not supported'
                in result.output)

        result = cli_runner.invoke(cli.autostop, ['sky-spot-con*'])
        assert not result.exception
        assert 'Cluster(s) not found' in result.output

        result = cli_runner.invoke(cli.autostop, ['-a'], input='n\n')
        assert isinstance(result.exception, SystemExit)
        assert 'Aborted' in result.output

    def test_cancel_on_spot_controller(self, _mock_cluster_state):
        cli_runner = cli_testing.CliRunner()
        result = cli_runner.invoke(cli.cancel,
                                   [spot.SPOT_CONTROLLER_NAME, '-a'])
        assert result.exit_code == 1
        assert 'Cancelling the spot controller\'s jobs is not allowed.' in str(
            result.output)<|MERGE_RESOLUTION|>--- conflicted
+++ resolved
@@ -51,19 +51,12 @@
                                              instance_type='p3.2xlarge',
                                              region='us-east-1'),
         )
-<<<<<<< HEAD
-        global_user_state.add_or_update_cluster('test-cluster1',
-                                                handle,
-                                                ready=True)
-        handle = backends.CloudVmRayResourceHandle(
-=======
         global_user_state.add_or_update_cluster(
             'test-cluster1',
             handle,
             requested_resources={handle.launched_resources},
             ready=True)
-        handle = backends.CloudVmRayBackend.ResourceHandle(
->>>>>>> b42e01f7
+        handle = backends.CloudVmRayResourceHandle(
             cluster_name='test-cluster2',
             cluster_yaml='/tmp/cluster2.yaml',
             launched_nodes=1,
@@ -72,19 +65,12 @@
                                              accelerators={'A100': 4},
                                              region='us-west1'),
         )
-<<<<<<< HEAD
-        global_user_state.add_or_update_cluster('test-cluster2',
-                                                handle,
-                                                ready=True)
-        handle = backends.CloudVmRayResourceHandle(
-=======
         global_user_state.add_or_update_cluster(
             'test-cluster2',
             handle,
             requested_resources={handle.launched_resources},
             ready=True)
-        handle = backends.CloudVmRayBackend.ResourceHandle(
->>>>>>> b42e01f7
+        handle = backends.CloudVmRayResourceHandle(
             cluster_name='test-cluster3',
             cluster_yaml='/tmp/cluster3.yaml',
             launched_nodes=4,
@@ -92,19 +78,12 @@
                                              instance_type='Standard_D4s_v3',
                                              region='eastus'),
         )
-<<<<<<< HEAD
-        global_user_state.add_or_update_cluster('test-cluster3',
-                                                handle,
-                                                ready=False)
-        handle = backends.CloudVmRayResourceHandle(
-=======
         global_user_state.add_or_update_cluster(
             'test-cluster3',
             handle,
             requested_resources={handle.launched_resources},
             ready=False)
-        handle = backends.CloudVmRayBackend.ResourceHandle(
->>>>>>> b42e01f7
+        handle = backends.CloudVmRayResourceHandle(
             cluster_name=spot.SPOT_CONTROLLER_NAME,
             cluster_yaml='/tmp/spot_controller.yaml',
             launched_nodes=1,
